cmake_minimum_required(VERSION 3.5)
project(nav2_msgs)

find_package(ament_cmake REQUIRED)
find_package(nav2_common REQUIRED)
find_package(builtin_interfaces REQUIRED)
find_package(nav_msgs REQUIRED)
find_package(geometry_msgs REQUIRED)
find_package(rosidl_default_generators REQUIRED)
find_package(std_msgs REQUIRED)
find_package(geographic_msgs)
find_package(action_msgs REQUIRED)

nav2_package()

if(CMAKE_COMPILER_IS_GNUCXX OR CMAKE_CXX_COMPILER_ID MATCHES "Clang")
  # TODO(jwallace42): This is a work around for https://github.com/ros2/rosidl_typesupport_fastrtps/issues/28
  add_compile_options(-Wno-error=deprecated)
endif()

rosidl_generate_interfaces(${PROJECT_NAME}
  "msg/CollisionMonitorState.msg"
  "msg/CollisionDetectorState.msg"
  "msg/Costmap.msg"
  "msg/CostmapMetaData.msg"
  "msg/CostmapUpdate.msg"
  "msg/CostmapFilterInfo.msg"
  "msg/SpeedLimit.msg"
  "msg/VoxelGrid.msg"
  "msg/BehaviorTreeStatusChange.msg"
  "msg/BehaviorTreeLog.msg"
  "msg/Particle.msg"
  "msg/ParticleCloud.msg"
  "msg/MissedWaypoint.msg"
<<<<<<< HEAD
  "msg/Route.msg"
  "msg/RouteNode.msg"
  "msg/RouteEdge.msg"
  "msg/EdgeCost.msg"
=======
  "msg/Trajectory.msg"
  "msg/TrajectoryPoint.msg"
>>>>>>> 34a4b7ce
  "srv/GetCosts.srv"
  "srv/GetCostmap.srv"
  "srv/IsPathValid.srv"
  "srv/ClearCostmapExceptRegion.srv"
  "srv/ClearCostmapAroundRobot.srv"
  "srv/ClearEntireCostmap.srv"
  "srv/ManageLifecycleNodes.srv"
  "srv/LoadMap.srv"
  "srv/SaveMap.srv"
  "srv/SetInitialPose.srv"
  "srv/ReloadDockDatabase.srv"
  "srv/SetRouteGraph.srv"
  "srv/DynamicEdges.srv"
  "action/AssistedTeleop.action"
  "action/BackUp.action"
  "action/ComputePathToPose.action"
  "action/ComputePathThroughPoses.action"
  "action/DriveOnHeading.action"
  "action/SmoothPath.action"
  "action/FollowPath.action"
  "action/NavigateToPose.action"
  "action/NavigateThroughPoses.action"
  "action/Wait.action"
  "action/Spin.action"
  "action/DummyBehavior.action"
  "action/FollowWaypoints.action"
  "action/FollowGPSWaypoints.action"
  "action/DockRobot.action"
  "action/UndockRobot.action"
  "action/ComputeRoute.action"
  "action/ComputeAndTrackRoute.action"
  DEPENDENCIES builtin_interfaces geometry_msgs std_msgs action_msgs nav_msgs geographic_msgs
)

ament_export_dependencies(rosidl_default_runtime)

ament_package()<|MERGE_RESOLUTION|>--- conflicted
+++ resolved
@@ -32,15 +32,12 @@
   "msg/Particle.msg"
   "msg/ParticleCloud.msg"
   "msg/MissedWaypoint.msg"
-<<<<<<< HEAD
   "msg/Route.msg"
   "msg/RouteNode.msg"
   "msg/RouteEdge.msg"
   "msg/EdgeCost.msg"
-=======
   "msg/Trajectory.msg"
   "msg/TrajectoryPoint.msg"
->>>>>>> 34a4b7ce
   "srv/GetCosts.srv"
   "srv/GetCostmap.srv"
   "srv/IsPathValid.srv"
